# -*- coding: utf-8 -*-

#   Copyright (c) 2010-2014, MIT Probabilistic Computing Project
#
#   Licensed under the Apache License, Version 2.0 (the "License");
#   you may not use this file except in compliance with the License.
#   You may obtain a copy of the License at
#
#       http://www.apache.org/licenses/LICENSE-2.0
#
#   Unless required by applicable law or agreed to in writing, software
#   distributed under the License is distributed on an "AS IS" BASIS,
#   WITHOUT WARRANTIES OR CONDITIONS OF ANY KIND, either express or implied.
#   See the License for the specific language governing permissions and
#   limitations under the License.

import copy
from textwrap import wrap

import matplotlib.gridspec as gridspec
import matplotlib.pyplot as plt
import numpy as np
import pandas as pd
import seaborn as sns

import bayeslite.core

import bql_utils as bqlu

###############################################################################
###                                   PUBLIC                                ###
###############################################################################

def mi_hist(bdb, generator, col1, col2, num_samples=1000, bins=5):
    """Plot histogram of mutual information over generator's models.

    Parameters
    ----------
    bdb : bayeslite.BayesDB
        Active BayesDB instance.
    generator : str
        Name of the generator to compute MI(col1;col2)
    col1, col2 : str
        Name of the columns to compute MI(col1;col2)
    num_samples : int, optional
        Number of samples to use in the Monte Carlo estimate of MI.
    bins : int, optional
        Number of bins in the histogram.

    Returns
    -------
    figure : matplotlib.figure.Figure
    """
    generator_id = bayeslite.core.bayesdb_get_generator(bdb, generator)
    bql = '''
        SELECT COUNT(modelno) FROM bayesdb_generator_model
            WHERE generator_id = ?
    '''
    counts = bdb.execute(bql, (generator_id,))
    num_models = counts.next()[0]

    figure, ax = plt.subplots(figsize=(6, 6))

    mis = []
    for modelno in range(num_models):
        bql = '''
            ESTIMATE MUTUAL INFORMATION OF {} WITH {} USING {} SAMPLES FROM {}
                USING MODEL {} LIMIT 1
        '''.format(col1, col2, num_samples, generator, modelno)
        cursor = bdb.execute(bql)
        mutual_information = cursor.next()[0]
        mis.append(mutual_information)
    ax.hist(mis, bins, normed=True)
    ax.set_xlabel('Mutual Information')
    ax.set_ylabel('Density')
    ax.set_title('Mutual information of {} with {}'.format(col1, col2))

    return figure


def heatmap(bdb, bql, selectors=None, **kwargs):
    """Plot clustered heatmap of pairwise matrix.

    Parameters
    ----------
    bdb : bayeslite.BayesDB
        Active BayesDB instance.
    bql : str
        The BQL to run and plot. Must be a PAIRWISE BQL query.
    selectors : [lambda name --> bool]
        Rather than plot the full NxN matrix all together, make separate plots
        for each combination of these selectors, plotting them in sequence.
        If selectors are specified, returns a list of clustermaps, having
        shown and closed each one.

    **kwargs : dict
        Passed to zmatrix: vmin, vmax, row_ordering, col_ordering

    Returns
    -------
    clustermap: seaborn.clustermap
    """
    df = bqlu.cursor_to_df(bdb.execute(bql))
    df.fillna(0, inplace=True)
    if selectors is None:
        return zmatrix(df, **kwargs)
    results = []
    for n0selector in selectors:
      n0selection = deps['name0'].map(n0selector)
      for n1selector in selectors:
        n1selection = deps['name1'].map(n1selector)
        this_block = deps[n0selection & n1selection]
        results.append(zmatrix(this_block, vmin=0, vmax=1))
        plt.show()
        plt.close('all')
    return results

def pairplot(bdb, bql, generator_name=None, show_contour=False, colorby=None,
        show_missing=False, show_full=False):
    """Plot array of plots for all pairs of columns.

    Plots continuous-continuous pairs as scatter (optional KDE contour).
    Plots continuous-categorical pairs as violinplot.
    Plots categorical-categorical pairs as heatmap.

    Parameters
    ----------
    bdb : bayeslite.BayesDB
        Active BayesDB instance.
    bql : str
        The BQL to run and pairplot.
    generator_name : str, optional
        The name of generator; explicitly passing in provides optimizations.
    show_contour : bool, optional
        If True, KDE contours are plotted on top of scatter plots
        and histograms.
    show_missing : bool, optional
        If True, rows with one missing value are plotted as lines on scatter
        plots.
    colorby : str, optional
        Name of a column to use to color data points in histograms and scatter
        plots.
    show_full : bool, optional
        Show full pairwise plots, rather than only lower triangular plots.

    Returns
    -------
    figure : matplotlib.figure.Figure
    """
    df = bqlu.cursor_to_df(bdb.execute(bql))
    figure = _pairplot(df, bdb=bdb, generator_name=generator_name,
        show_contour=show_contour, colorby=colorby, show_missing=show_missing,
        show_full=show_full)
    figure.tight_layout()
    inches = len(df.columns) * 4
    figure.set_size_inches((inches, inches))

    return figure


def histogram(bdb, bql, bins=15, normed=None):
    """Plot histogram of one- or two-column table.

    If two-column, subdivide the first column according to labels in
    the second column

    Parameters
    ----------
    bdb : bayeslite.BayesDB
        Active BayesDB instance.
    bql : str
        The BQL to run and histogram.
    bins : int, optional
        Number of bins in the histogram.
    normed : bool, optional
        Normalize the histograms?

    Returns
    ----------
    figure: matplotlib.figure.Figure
    """
    df = bqlu.cursor_to_df(bdb.execute(bql))
    figure = comparative_hist(df, bdb=bdb, nbins=bins, normed=normed)

    return figure


def barplot(bdb, bql):
    """Plot bar-plot of query giving categories and heights.

    First column specifies names; second column specifies heights.

    Parameters
    ----------
    bdb : bayeslite.BayesDB
        Active BayesDB instance.
    bql : str
        The BQL to run and histogram.

    Returns
    ----------
    figure: matplotlib.figure.Figure
    """
    df = bqlu.cursor_to_df(bdb.execute(bql))

    height_inches = df.shape[0] / 2.0
    figure, ax = plt.subplots(figsize=(height_inches, 5))

    ax.bar([x - .5 for x in range(df.shape[0])], df.ix[:, 1].values,
        color='#333333', edgecolor='#333333')
    ax.set_xticks(range(df.shape[0]))
    ax.set_xticklabels(df.ix[:, 0].values, rotation=90)
    ax.set_xlim([-1, df.shape[0] - .5])
    ax.set_ylabel(df.columns[1])
    ax.set_xlabel(df.columns[0])
    ax.set_title('\n    '.join(wrap(bql, 80)))

    return figure


###############################################################################
###                              INTERNAL                                   ###
###############################################################################

MODEL_TO_TYPE_LOOKUP = {
    'normal_inverse_gamma': 'numerical',
    'symmetric_dirichlet_discrete': 'categorical',
}

# XXX: Working around a seaborn bug:
class NonZeroDWIMSeriesWrapper(pd.Series):
    def __nonzero__(self):
        return not self.empty
class NonZeroDWIMFrameWrapper(pd.DataFrame):
    def __nonzero__(self):
        return not self.empty


def rotate_tick_labels(ax, axis='x', rotation=90):
    if axis.lower() == 'x':
        _, labels = ax.get_xticks()
    elif axis.lower() == 'y':
        _, labels = ax.get_yticks()
    else:
        raise ValueError('axis must b x or y')
    plt.setp(labels, rotation=rotation)


def gen_collapsed_legend_from_dict(hl_colors_dict, loc=0, title=None,
        fontsize='medium', wrap_threshold=1000):
    """Creates a legend with entries grouped by color.

    For example, if a plot has multiple labels associated with the same color
    line, instead of generating a legend entry for each label, labels with the
    same colored line will be collapsed into longer, comma-separated labels.

    Parameters
    ----------
    hl_colors_dict : dict
        A dict of label, color pairs. Colors can be strings e.g. 'deeppink' or
        rgb or rgba tuples.
    loc : matplotlib compatible
        any matpltotlib-compbatible legend location identifier
    title : str
        legend title
    fontsize : int
        legend entry and title fontsize
    wrap_threshold : int
        max number of characters before wordwrap

    Returns
    -------
    legend : matplotlib.legend
    """
    if not isinstance(hl_colors_dict, dict):
        raise TypeError("hl_colors_dict must be a dict")

    colors = list(set(hl_colors_dict.values()))
    collapsed_dict = dict(zip(colors, [[]] * len(colors)))

    for label, color in hl_colors_dict.iteritems():
        collapsed_dict[color].append(str(label))

    for color in collapsed_dict.keys():
        collapsed_dict[color] = "\n".join(wrap(", ".join(
            sorted(collapsed_dict[color])), wrap_threshold))

    legend_artists = []
    legend_labels = []
    for color, label in collapsed_dict.iteritems():
        legend_artists.append(plt.Line2D((0, 1), (0, 0), color=color, lw=3))
        legend_labels.append(label)

    legend = plt.legend(legend_artists, legend_labels, loc=loc, title=title,
        fontsize=fontsize)

    return legend


def get_bayesdb_col_type(column_name, df_column, bdb=None,
                         generator_name=None):
    # If column_name is a column label (not a short name!) then the modeltype
    # of the column will be returned otherwise we guess.

    if isinstance(df_column, pd.DataFrame):
        raise TypeError('Multiple columns in the query result have the same '
            'name (%s).' % (column_name,))

    def guess_column_type(df_column):
        pd_type = df_column.dtype
        if pd_type is str:
            return 'categorical'
        else:
            if len(df_column.unique()) < 30:
                return 'categorical'
            else:
                return 'numerical'

    if bdb is not None and generator_name is not None:
        try:
            coltype = bqlu.get_column_stattype(bdb, generator_name, column_name)
            # XXX: Force cyclic -> numeric because there is no need to plot
            # cyclic data any differently until we implement rose plots. See
            # http://matplotlib.org/examples/pie_and_polar_charts/polar_bar_demo.html
            # for an example.
            if coltype.lower() == 'cyclic':
                coltype = 'numerical'
            return coltype
        except IndexError:
            return guess_column_type(df_column)
        except Exception as err:
            print 'Unexpected exception: {}'.format(err)
            raise err
    else:
        return guess_column_type(df_column)


def conv_categorical_vals_to_numeric(data_srs):
    # TODO: get real valuemap from btable
    unique_vals = sorted(data_srs.unique().tolist())
    lookup = dict(zip(unique_vals, range(len(unique_vals))))
    values = data_srs.values.tolist()
    for i, x in enumerate(values):
        values[i] = lookup[x]
    return np.array(values, dtype=float), unique_vals, lookup


# FIXME: STUB
def prep_plot_df(data_df, var_names):
    return data_df[list(var_names)]

def drop_inf_and_nan(np_Series):
    return np_Series.replace([-np.inf, np.inf], np.nan).dropna()

# XXX: Should not be computing this ourselves. Newer Seaborn is happier.
def _safer_freedman_diaconis_bins(a):
    """Calculate number of hist bins using Freedman-Diaconis rule."""
    # From 0.6 https://github.com/mwaskom/seaborn/blob/master/seaborn/distributions.py
    from seaborn.utils import iqr
    a = np.asarray(a)
    try:
        h = 2 * iqr(a) / (len(a) ** (1 / 3))
        # fall back to sqrt(a) bins if iqr is 0
        if h == 0:
            return np.sqrt(a.size)
        else:
            return np.ceil((a.max() - a.min()) / h)
    except TypeError:  # Because there is no 75th percentile of this data type?
        return np.sqrt(a.size)

def do_hist(data_srs, **kwargs):
    ax = kwargs.get('ax', None)
    bdb = kwargs.get('bdb', None)
    dtype = kwargs.get('dtype', None)
    generator_name = kwargs.get('generator_name', None)
    colors = kwargs.get('colors', None)

    if dtype is None:
        dtype = get_bayesdb_col_type(data_srs.columns[0], data_srs, bdb=bdb,
            generator_name=generator_name)

    if ax is None:
        ax = plt.gca()

    if len(data_srs.shape) > 1:
        if colors is None and data_srs.shape[1] != 1:
            raise ValueError('If a dummy column is specified, colors must also'
                ' be specified.')

    data_srs = data_srs.dropna()

    if dtype == 'categorical':
        vals, uvals, _ = conv_categorical_vals_to_numeric(data_srs.ix[:, 0])
        if colors is not None:
            color_lst = []
            stacks = []
            for val, color in colors.iteritems():
                subval = vals[data_srs.ix[:, 1].values == val]
                color_lst.append(color)
                stacks.append(subval)
            ax.hist(stacks, bins=len(uvals), color=color_lst, alpha=.9,
                histtype='barstacked', rwidth=1.0)
        else:
            ax.hist(vals, bins=len(uvals))
        ax.set_xticks(range(len(uvals)))
        ax.set_xticklabels(uvals)
    else:
        do_kde = True
        bins = _safer_freedman_diaconis_bins(data_srs)
        if colors is not None:
            for val, color in colors.iteritems():
                subdf = data_srs.loc[data_srs.ix[:, 1] == val]
                sns.distplot(NonZeroDWIMFrameWrapper(drop_inf_and_nan(subdf.ix[:, 0])),
                             kde=do_kde, ax=ax, color=color, bins=bins)
        else:
            sns.distplot(NonZeroDWIMFrameWrapper(drop_inf_and_nan(data_srs)),
                         kde=do_kde, ax=ax, bins=bins)

    return ax


def do_heatmap(plot_df, unused_vartypes, **kwargs):
    ax = kwargs.get('ax', None)

    plot_df = plot_df.dropna()
    if ax is None:
        ax = plt.gca()

    vals_x, uvals_x, _ = conv_categorical_vals_to_numeric(plot_df.ix[:, 0])
    vals_y, uvals_y, _ = conv_categorical_vals_to_numeric(plot_df.ix[:, 1])

    bins_x = len(uvals_x)
    bins_y = len(uvals_y)

    hst, _, _ = np.histogram2d(vals_y, vals_x, bins=[bins_y, bins_x])
    cmap = 'PuBu'
    ax.matshow(hst, aspect='auto', origin='lower', cmap=cmap)
    ax.grid(b=False)
    ax.set_xticks(range(bins_x))
    ax.set_yticks(range(bins_y))
    ax.set_xticklabels(uvals_x)
    ax.set_yticklabels(uvals_y)
    ax.xaxis.set_tick_params(labeltop='off', labelbottom='on')
    return ax


def do_violinplot(plot_df, vartypes, **kwargs):
    ax = kwargs.get('ax', None)
    colors = kwargs.get('colors', None)

    dummy = plot_df.shape[1] == 3

    plot_df = plot_df.dropna()
    if ax is None:
        ax = plt.gca()
    assert vartypes[0] != vartypes[1]
    vert = vartypes[1] == 'numerical'
    plot_df = copy.deepcopy(plot_df.dropna())
    if vert:
        groupby = plot_df.columns[0]
    else:
        groupby = plot_df.columns[1]

    _, unique_vals, _ = conv_categorical_vals_to_numeric(plot_df[groupby])

    unique_vals = np.sort(unique_vals)
    n_vals = len(plot_df[groupby].unique())
<<<<<<< HEAD

    if dummy:
        sub_vals = np.sort(plot_df[groupby].unique())
        axis = sns.violinplot(
            x=plot_df.columns[0],
            y=plot_df.columns[1],
            data=NonZeroDWIMFrameWrapper(plot_df),
            order=sub_vals, hue=plot_df.columns[2],
            names=sub_vals, ax=ax, orient=("v" if vert else "h"),
            palette=colors, inner='quartile')
        axis.legend_ = None
=======
    if dummy:
        order_key = dict((val, i) for i, val in enumerate(unique_vals))
        base_width = 0.75/len(colors)
        violin_width = base_width
        for i, (val, color) in enumerate(colors.iteritems()):
            subdf = plot_df.loc[plot_df.ix[:, 2] == val]
            if subdf.empty:
                continue

            if vert:
                vals = subdf.columns[1]
            else:
                vals = subdf.columns[0]

            # Not every categorical value is guaranteed to appear in each subdf.
            # Here we compensate.
            sub_vals = np.sort(subdf[groupby].unique())
            positions = []

            for category in sub_vals:
                positions.append(base_width * i + order_key[category] +
                                 base_width / 2 - .75/2)

            sns.violinplot(NonZeroDWIMSeriesWrapper(subdf[vals]),
                           groupby=subdf[groupby], order=sub_vals,
                names=sub_vals, vert=vert, ax=ax, positions=positions,
                widths=violin_width, color=color)
>>>>>>> af45d653
    else:
        sns.violinplot(
            x=plot_df.columns[0],
            y=plot_df.columns[1],
            data=NonZeroDWIMFrameWrapper(plot_df),
            order=unique_vals, names=unique_vals, ax=ax,
            orient=("v" if vert else "h"),
            color='SteelBlue', inner='quartile')

    if vert:
        ax.set_xlim([-.5, n_vals-.5])
        ax.set_xticks(np.arange(n_vals))
        ax.set_xticklabels(unique_vals)
    else:
        ax.set_ylim([-.5, n_vals-.5])
        ax.set_yticks(np.arange(n_vals))
        ax.set_yticklabels(unique_vals)

    return ax


def do_kdeplot(plot_df, unused_vartypes, **kwargs):
    # XXX: kdeplot is not a good choice for small amounts of data because
    # it uses a kernel density estimator to crease a smooth heatmap. On the
    # other hadnd, scatter plots are uniformative given lots of data---the
    # points get jumbled up. We may just want to set a threshold (N=100)?

    ax = kwargs.get('ax', None)
    show_contour = kwargs.get('show_contour', False)
    colors = kwargs.get('colors', None)
    show_missing = kwargs.get('show_missing', False)

    if ax is None:
        ax = plt.gca()

    xlim = [plot_df.ix[:, 0].min(), plot_df.ix[:, 0].max()]
    ylim = [plot_df.ix[:, 1].min(), plot_df.ix[:, 1].max()]

    dummy = plot_df.shape[1] == 3

    null_rows = plot_df[plot_df.isnull().any(axis=1)]
    df = plot_df.dropna()

    if not dummy:
        plt.scatter(df.values[:, 0], df.values[:, 1], alpha=.5,
            color='steelblue', zorder=2)
        # plot nulls
        if show_missing:
            nacol_x = null_rows.ix[:, 0].dropna()
            for x in nacol_x.values:
                plt.plot([x, x], ylim, color='crimson', alpha=.2, lw=1,
                    zorder=1)
            nacol_y = null_rows.ix[:, 1].dropna()
            for y in nacol_y.values:
                plt.plot(xlim, [y, y], color='crimson', alpha=.2, lw=1,
                    zorder=1)
    else:
        assert isinstance(colors, dict)
        for val, color in colors.iteritems():
            subdf = df.loc[df.ix[:, 2] == val]
            plt.scatter(subdf.values[:, 0], subdf.values[:, 1], alpha=.5,
                color=color, zorder=2)
            subnull = null_rows.loc[null_rows.ix[:, 2] == val]
            if show_missing:
                nacol_x = subnull.ix[:, 0].dropna()
                for x in nacol_x.values:
                    plt.plot([x, x], ylim, color=color, alpha=.3, lw=2,
                        zorder=1)
                nacol_y = subnull.ix[:, 1].dropna()
                for y in nacol_y.values:
                    plt.plot(xlim, [y, y], color=color, alpha=.3, lw=2,
                        zorder=1)

    if show_contour:
        sns.kdeplot(df.ix[:, :2].values, ax=ax)

    return ax


# No support for cyclic at this time
DO_PLOT_FUNC = dict()
DO_PLOT_FUNC[('categorical', 'categorical')] = do_heatmap
DO_PLOT_FUNC[('categorical', 'numerical')] = do_violinplot
DO_PLOT_FUNC[('numerical', 'categorical')] = do_violinplot
DO_PLOT_FUNC[('numerical', 'numerical')] = do_kdeplot


def do_pair_plot(plot_df, vartypes, **kwargs):
    # determine plot_types
    if kwargs.get('ax', None) is None:
        kwargs['ax'] = plt.gca()

    ax = DO_PLOT_FUNC[vartypes](plot_df, vartypes, **kwargs)
    return ax


def zmatrix(data_df, clustermap_kws=None, row_ordering=None,
        col_ordering=None, vmin=None, vmax=None):
    """Plots a clustermap from an ESTIMATE PAIRWISE query.

    Parameters
    ----------
    data_df : pandas.DataFrame
        The result of a PAIRWISE query in pandas.DataFrame.
    clustermap_kws : dict
        kwargs for seaborn.clustermap. See seaborn documentation. Of particular
        importance is the `pivot_kws` kwarg. `pivot_kws` is a dict with entries
        index, column, and values that let clustermap know how to reshape the
        data. If the query does not follow the standard ESTIMATE PAIRWISE
        output, it may be necessary to define `pivot_kws`.
        Other keywords here include vmin and vmax, linewidths, figsize, etc.
    row_ordering, col_ordering : list<int>
        Specify the order of labels on the x and y axis of the heatmap.
        To access the row and column indices from a clustermap object, use:
        clustermap.dendrogram_row.reordered_ind (for rows)
        clustermap.dendrogram_col.reordered_ind (for cols)
    vmin, vmax : float
        The minimum and maximum values of the colormap.

    Returns
    -------
    clustermap: seaborn.clustermap
    """
    if clustermap_kws is None:
        half_root_col = (data_df.shape[0] ** .5) / 2.0
        clustermap_kws = {'linewidths': 0.2, 'vmin': vmin, 'vmax': vmax,
                          'figsize': (half_root_col, .8 * half_root_col)}

    if clustermap_kws.get('pivot_kws', None) is None:
        # XXX: If the user doesnt tell us otherwise, we assume that this comes
        # fom a standard estimate pairwise query, which outputs columns
        # (table_id, col0, col1, value). The indices are indexed from the back
        # because it will also handle the no-table_id case
        data_df.columns = [' '*i for i in range(1, len(data_df.columns))] + \
            ['value']
        pivot_kws = {
            'index': data_df.columns[-3],
            'columns': data_df.columns[-2],
            'values': data_df.columns[-1],
        }
        clustermap_kws['pivot_kws'] = pivot_kws

    if clustermap_kws.get('cmap', None) is None:
        # Choose a soothing blue colormap
        clustermap_kws['cmap'] = 'BuGn'

    if row_ordering is not None and col_ordering is not None:
        index = clustermap_kws['pivot_kws']['index']
        columns = clustermap_kws['pivot_kws']['columns']
        values = clustermap_kws['pivot_kws']['values']
        df = data_df.pivot(index, columns, values)
        df = df.ix[:, col_ordering]
        df = df.ix[row_ordering, :]
        del clustermap_kws['pivot_kws']
        return sns.heatmap(NonZeroDWIMFrameWrapper(df), **clustermap_kws), row_ordering, col_ordering
    else:
        return sns.clustermap(NonZeroDWIMFrameWrapper(data_df), **clustermap_kws)


# TODO: bdb, and table_name should be optional arguments
def _pairplot(df, bdb=None, generator_name=None,
        show_contour=False, colorby=None, show_missing=False, show_full=False):
    """Plots the columns in data_df in a facet grid.

    Supports the following pairs:
    - categorical-categorical pairs are displayed as a heatmap
    - continuous-continuous pairs are displayed as a kdeplot
    - categorical-continuous pairs are displayed on a violin plot

    Parameters
    ----------
    df : pandas.DataFrame
        The input data---the result of a BQL/SQL query
    bdb : bayeslite.BayesDB (optional)
        The BayesDB object associated with `df`. Having the BayesDB object and
        the generator for the data allows pairplot to choose plot types.
    generator_name : str
        The name of generator associated with `df` and `bdb`.
    show_contour : bool
        If True, KDE contours are plotted on top of scatter plots
        and histograms.
    show_missing : bool
        If True, rows with one missing value are plotted as lines on scatter
        plots.
    colorby : str
        Name of a column to use to color data points in histograms and scatter
        plots.
    show_full : bool
        Show full pairwise plots, rather than only lower triangular plots.

    Returns
    -------
    figure : matplotlib.figure.Figure
        A num_columns by num_columns Gridspec of pairplot axes.

    Notes
    -----
    Support soon for ordered continuous combinations. It may be best
    to plot all ordered continuous pairs as heatmap.
    """
    # NOTE:Things to consider:
    # - String values are a possibility (categorical)
    # - who knows what the columns are named. What is the user selects columns
    #   as shortname?
    # - where to handle dropping NaNs? Missing values may be informative.

    data_df = df

    colors = None
    if colorby is not None:
        n_colorby = 0
        for colname in data_df.columns:
            # XXX: This is not guaranteed to work on all Unicode characters.
            if colorby.lower() == colname.lower():
                n_colorby += 1
                colorby = colname
        if n_colorby == 0:
            raise ValueError('colorby column, {}, not found.'.format(colorby))
        elif n_colorby > 1:
            raise ValueError('Multiple columns named, {}.'.format(colorby))

        dummy = data_df[colorby].dropna()
        dvals = np.sort(dummy.unique())
        ndvals = len(dvals)
        dval_type = get_bayesdb_col_type('colorby', dummy, bdb=bdb,
                                         generator_name=generator_name)
        if dval_type.lower() != 'categorical':
            raise ValueError('colorby columns must be categorical.')
        cmap = sns.color_palette("Set1", ndvals)
        colors = {}
        for val, color in zip(dvals, cmap):
            colors[val] = color

    all_varnames = [c for c in data_df.columns if c != colorby]
    n_vars = len(all_varnames)
    plt_grid = gridspec.GridSpec(n_vars, n_vars)
    figure = plt.figure()

    # if there is only one variable, just do a hist
    if n_vars == 1:
        ax = plt.gca()
        varname = data_df.columns[0]
        vartype = get_bayesdb_col_type(varname, data_df[varname], bdb=bdb,
                                       generator_name=generator_name)
        do_hist(data_df, dtype=vartype, ax=ax, bdb=bdb,
            generator_name=generator_name, colors=colors)
        if vartype == 'categorical':
            rotate_tick_labels(ax)
        return

    xmins = np.ones((n_vars, n_vars))*float('Inf')
    xmaxs = np.ones((n_vars, n_vars))*float('-Inf')
    ymins = np.ones((n_vars, n_vars))*float('Inf')
    ymaxs = np.ones((n_vars, n_vars))*float('-Inf')

    vartypes = []
    for varname in all_varnames:
        vartype = get_bayesdb_col_type(varname, data_df[varname], bdb=bdb,
            generator_name=generator_name)
        vartypes.append(vartype)

    # store each axes; reaccessing ax with plt.subplot(plt_grid[a,b]) may
    # overwrite the ax
    axes = [[] for _ in xrange(len(all_varnames))]
    for x_pos, var_name_x in enumerate(all_varnames):
        var_x_type = vartypes[x_pos]
        for y_pos, var_name_y in enumerate(all_varnames):
            var_y_type = vartypes[y_pos]

            ax = figure.add_subplot(plt_grid[y_pos, x_pos])
            axes[y_pos].append(ax)

            if x_pos == y_pos:
                varnames = [var_name_x]
                if colorby is not None:
                    varnames.append(colorby)
                ax = do_hist(data_df[varnames], dtype=var_x_type, ax=ax,
                    bdb=bdb, generator_name=generator_name, colors=colors)
            else:
                varnames = [var_name_x, var_name_y]
                vartypes_pair = (var_x_type, var_y_type,)
                if colorby is not None:
                    varnames.append(colorby)
                plot_df = prep_plot_df(data_df, varnames)
                ax = do_pair_plot(plot_df, vartypes_pair, ax=ax, bdb=bdb,
                    generator_name=generator_name,
                    show_contour=show_contour, show_missing=show_missing,
                    colors=colors)

                ymins[y_pos, x_pos] = ax.get_ylim()[0]
                ymaxs[y_pos, x_pos] = ax.get_ylim()[1]
                xmins[y_pos, x_pos] = ax.get_xlim()[0]
                xmaxs[y_pos, x_pos] = ax.get_xlim()[1]

            ax.set_xlabel(var_name_x, fontweight='bold')
            ax.set_ylabel(var_name_y, fontweight='bold')

    for x_pos in range(n_vars):
        for y_pos in range(n_vars):
            ax = axes[y_pos][x_pos]
            ax.set_xlim([np.min(xmins[:, x_pos]), np.max(xmaxs[:, x_pos])])
            if x_pos != y_pos:
                ax.set_ylim([np.min(ymins[y_pos, :]), np.max(ymaxs[y_pos, :])])
            if x_pos > 0:
                if x_pos == n_vars - 1:
                    ax.yaxis.tick_right()
                    ax.yaxis.set_label_position('right')
                else:
                    ax.set_ylabel('')
                    ax.set_yticklabels([])
            if y_pos < n_vars - 1:
                if y_pos == 0:
                    ax.xaxis.tick_top()
                    ax.xaxis.set_label_position('top')
                else:
                    ax.set_xlabel('')
                    ax.set_xticklabels([])
            else:
                if vartype[x_pos] == 'categorical':
                    rotate_tick_labels(ax)

    def fake_axis_ticks(ax_tl, ax_tn):
        atl, btl = ax_tl.get_ylim()
        atn, btn = ax_tn.get_ylim()
        tnticks = ax_tn.get_yticks()
        yrange_tn = (btn-atn)
        yrange_tl = (btl-atl)
        tntick_ratios = [(t-atn)/yrange_tn for t in tnticks]
        ax_tl.set_yticks([r*yrange_tl+atl for r in tntick_ratios])
        ax_tl.set_yticklabels(tnticks)

    # Fix the top-left histogram y-axis ticks and labels.
    if show_full:
        fake_axis_ticks(axes[0][0], axes[0][1])
    fake_axis_ticks(axes[-1][-1], axes[-1][0])

    if colorby is not None:
        legend = gen_collapsed_legend_from_dict(colors, title=colorby)
        legend.draggable()

    # tril by default by deleting upper diagonal axes.
    if not show_full:
        for y_pos in range(n_vars):
            for x_pos in range(y_pos+1, n_vars):
                figure.delaxes(axes[y_pos][x_pos])

    return figure


def comparative_hist(df, bdb=None, nbins=15, normed=False):
    """Plot a histogram

    Given a one-column pandas.DataFrame, df, plots a simple histogram. Given a
    two-column df plots the data in columns one separated by a a dummy variable
    assumed to be in column 2.

    Parameters
    ----------
    nbins : int
        Number of bins (bars)
    normed : bool
        If True, normalizes the the area of the histogram (or each
        sub-histogram if df has two columns) to 1.

    Returns
    -------
    figure: matplotlib.figure.Figure
    """
    df = df.dropna()

    vartype = get_bayesdb_col_type(df.columns[0], df[df.columns[0]], bdb=bdb)
    if vartype == 'categorical':
        values, labels, lookup = conv_categorical_vals_to_numeric(
            df[df.columns[0]])
        df.ix[:, 0] = values
        bins = len(labels)
        ticklabels = [0]*len(labels)
        for key, val in lookup.iteritems():
            ticklabels[val] = key
    else:
        a = min(df.ix[:, 0].values)
        b = max(df.ix[:, 0].values)
        support = b - a
        interval = support/nbins
        bins = np.linspace(a, b+interval, nbins)

    colorby = None
    if len(df.columns) > 1:
        if len(df.columns) > 2:
            raise ValueError('I do not know what to do with data with more '
                'than two columns.')
        colorby = df.columns[1]
        colorby_vals = df[colorby].unique()

    figure, ax = plt.subplots(tight_layout=False, facecolor='white')
    if colorby is None:
        ax.hist(df.ix[:, 0].values, bins=bins, color='#383838',
            edgecolor='none', normed=normed)
        plot_title = df.columns[0]
    else:
        colors = sns.color_palette('deep', len(colorby_vals))
        for color, cbv in zip(colors, colorby_vals):
            subdf = df[df[colorby] == cbv]
            ax.hist(subdf.ix[:, 0].values, bins=bins, color=color, alpha=.5,
                edgecolor='none', normed=normed, label=str(cbv))
        ax.legend(loc=0, title=colorby)
        plot_title = df.columns[0] + " by " + colorby

    if normed:
        plot_title += " (normalized)"

    ax.set_title(plot_title)
    ax.set_xlabel(df.columns[0])
    return figure<|MERGE_RESOLUTION|>--- conflicted
+++ resolved
@@ -465,8 +465,6 @@
 
     unique_vals = np.sort(unique_vals)
     n_vals = len(plot_df[groupby].unique())
-<<<<<<< HEAD
-
     if dummy:
         sub_vals = np.sort(plot_df[groupby].unique())
         axis = sns.violinplot(
@@ -477,35 +475,6 @@
             names=sub_vals, ax=ax, orient=("v" if vert else "h"),
             palette=colors, inner='quartile')
         axis.legend_ = None
-=======
-    if dummy:
-        order_key = dict((val, i) for i, val in enumerate(unique_vals))
-        base_width = 0.75/len(colors)
-        violin_width = base_width
-        for i, (val, color) in enumerate(colors.iteritems()):
-            subdf = plot_df.loc[plot_df.ix[:, 2] == val]
-            if subdf.empty:
-                continue
-
-            if vert:
-                vals = subdf.columns[1]
-            else:
-                vals = subdf.columns[0]
-
-            # Not every categorical value is guaranteed to appear in each subdf.
-            # Here we compensate.
-            sub_vals = np.sort(subdf[groupby].unique())
-            positions = []
-
-            for category in sub_vals:
-                positions.append(base_width * i + order_key[category] +
-                                 base_width / 2 - .75/2)
-
-            sns.violinplot(NonZeroDWIMSeriesWrapper(subdf[vals]),
-                           groupby=subdf[groupby], order=sub_vals,
-                names=sub_vals, vert=vert, ax=ax, positions=positions,
-                widths=violin_width, color=color)
->>>>>>> af45d653
     else:
         sns.violinplot(
             x=plot_df.columns[0],
