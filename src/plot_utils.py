--- conflicted
+++ resolved
@@ -87,10 +87,7 @@
         Active BayesDB instance.
     bql : str
         The BQL to run and plot. Must be a PAIRWISE BQL query if specified.
-<<<<<<< HEAD
-=======
         One of bql or df must be specified.
->>>>>>> 9e8bc324
     df : pandas.DataFrame(columns=['generator_id', 'name0', 'name1', 'value'])
         If bql is not specified, take data from here.
 
@@ -102,21 +99,14 @@
     clustermap: seaborn.clustermap
     """
     assert bql is not None or df is not None
-<<<<<<< HEAD
-=======
     assert bql is None or df is None
->>>>>>> 9e8bc324
     if bql is not None:
         df = bqlu.cursor_to_df(bdb.execute(bql))
     df.fillna(0, inplace=True)
     return zmatrix(df, **kwargs)
 
 def selected_heatmaps(bdb, selectors, bql=None, df=None, **kwargs):
-<<<<<<< HEAD
-    """Plot heatmaps of pairwise matrix, broken up according to selectors.
-=======
     """Yield heatmaps of pairwise matrix, broken up according to selectors.
->>>>>>> 9e8bc324
 
     Parameters
     ----------
@@ -129,13 +119,9 @@
         responsible for showing or saving, and then closing.
     bql : str
         The BQL to run and plot. Must be a PAIRWISE BQL query if specified.
-<<<<<<< HEAD
-    df : pandas.DataFrame(columns=['generator_id', 'name0', 'name1', 'value'])          If bql is not specified, then take data from here instead.
-=======
         One of bql or df must be specified.
     df : pandas.DataFrame(columns=['generator_id', 'name0', 'name1', 'value'])
         If bql is not specified, then take data from here instead.
->>>>>>> 9e8bc324
     **kwargs : dict
         Passed to zmatrix: vmin, vmax, row_ordering, col_ordering
 
@@ -144,13 +130,9 @@
     The triple (clustermap, selector1, selector2).  It is recommended that
     caller keep a dict of these functions to names to help identify each one.
     """
-<<<<<<< HEAD
-    assert bql is not None or df is not None
-=======
     # Cannot specify neither or both.
     assert bql is not None or df is not None
     assert bql is None or df is None
->>>>>>> 9e8bc324
     if bql is not None:
         df = bqlu.cursor_to_df(bdb.execute(bql))
     df.fillna(0, inplace=True)
