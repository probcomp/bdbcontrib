# -*- coding: utf-8 -*-

#   Copyright (c) 2010-2014, MIT Probabilistic Computing Project
#
#   Licensed under the Apache License, Version 2.0 (the "License");
#   you may not use this file except in compliance with the License.
#   You may obtain a copy of the License at
#
#       http://www.apache.org/licenses/LICENSE-2.0
#
#   Unless required by applicable law or agreed to in writing, software
#   distributed under the License is distributed on an "AS IS" BASIS,
#   WITHOUT WARRANTIES OR CONDITIONS OF ANY KIND, either express or implied.
#   See the License for the specific language governing permissions and
#   limitations under the License.

import copy
from textwrap import wrap

import matplotlib.gridspec as gridspec
import matplotlib.pyplot as plt
import numpy as np
import pandas as pd
import seaborn as sns

import bayeslite.core

import bql_utils as bqlu

###############################################################################
###                                   PUBLIC                                ###
###############################################################################

def mi_hist(bdb, generator, col1, col2, num_samples=1000, bins=5):
    """Plot histogram of mutual information over generator's models.

    Parameters
    ----------
    bdb : bayeslite.BayesDB
        Active BayesDB instance.
    generator : str
        Name of the generator to compute MI(col1;col2)
    col1, col2 : str
        Name of the columns to compute MI(col1;col2)
    num_samples : int, optional
        Number of samples to use in the Monte Carlo estimate of MI.
    bins : int, optional
        Number of bins in the histogram.

    Returns
    -------
    figure : matplotlib.figure.Figure
    """
    generator_id = bayeslite.core.bayesdb_get_generator(bdb, generator)
    bql = '''
        SELECT COUNT(modelno) FROM bayesdb_generator_model
            WHERE generator_id = ?
    '''
    counts = bdb.execute(bql, (generator_id,))
    num_models = counts.next()[0]

    figure, ax = plt.subplots(figsize=(6, 6))

    mis = []
    for modelno in range(num_models):
        bql = '''
            ESTIMATE MUTUAL INFORMATION OF {} WITH {} USING {} SAMPLES FROM {}
                USING MODEL {} LIMIT 1
        '''.format(col1, col2, num_samples, generator, modelno)
        cursor = bdb.execute(bql)
        mutual_information = cursor.next()[0]
        mis.append(mutual_information)
    ax.hist(mis, bins, normed=True)
    ax.set_xlabel('Mutual Information')
    ax.set_ylabel('Density')
    ax.set_title('Mutual information of {} with {}'.format(col1, col2))

    return figure


def heatmap(bdb, bql, selectors=None, **kwargs):
    """Plot clustered heatmap of pairwise matrix.

    Parameters
    ----------
    bdb : bayeslite.BayesDB
        Active BayesDB instance.
    bql : str
        The BQL to run and plot. Must be a PAIRWISE BQL query.
    selectors : [lambda name --> bool]
        Rather than plot the full NxN matrix all together, make separate plots
        for each combination of these selectors, plotting them in sequence.
        If selectors are specified, returns a list of clustermaps, having
        shown and closed each one.

    **kwargs : dict
        Passed to zmatrix: vmin, vmax, row_ordering, col_ordering

    Returns
    -------
    clustermap: seaborn.clustermap
    """
    df = bqlu.cursor_to_df(bdb.execute(bql))
    df.fillna(0, inplace=True)
    if selectors is None:
        return zmatrix(df, **kwargs)
    results = []
    for n0selector in selectors:
      n0selection = deps['name0'].map(n0selector)
      for n1selector in selectors:
        n1selection = deps['name1'].map(n1selector)
        this_block = deps[n0selection & n1selection]
        results.append(zmatrix(this_block, vmin=0, vmax=1))
        plt.show()
        plt.close('all')
    return results

def pairplot(bdb, bql, generator_name=None, show_contour=False, colorby=None,
        show_missing=False, show_full=False):
    """Plot array of plots for all pairs of columns.

    Plots continuous-continuous pairs as scatter (optional KDE contour).
    Plots continuous-categorical pairs as violinplot.
    Plots categorical-categorical pairs as heatmap.

    Parameters
    ----------
    bdb : bayeslite.BayesDB
        Active BayesDB instance.
    bql : str
        The BQL to run and pairplot.
    generator_name : str, optional
        The name of generator; explicitly passing in provides optimizations.
    show_contour : bool, optional
        If True, KDE contours are plotted on top of scatter plots
        and histograms.
    show_missing : bool, optional
        If True, rows with one missing value are plotted as lines on scatter
        plots.
    colorby : str, optional
        Name of a column to use to color data points in histograms and scatter
        plots.
    show_full : bool, optional
        Show full pairwise plots, rather than only lower triangular plots.

    Returns
    -------
    figure : matplotlib.figure.Figure
    """
    df = bqlu.cursor_to_df(bdb.execute(bql))
    figure = _pairplot(df, bdb=bdb, generator_name=generator_name,
        show_contour=show_contour, colorby=colorby, show_missing=show_missing,
        show_full=show_full)
    figure.tight_layout()
    inches = len(df.columns) * 4
    figure.set_size_inches((inches, inches))

    return figure


def histogram(bdb, bql, bins=15, normed=None):
    """Plot histogram of one- or two-column table.

    If two-column, subdivide the first column according to labels in
    the second column

    Parameters
    ----------
    bdb : bayeslite.BayesDB
        Active BayesDB instance.
    bql : str
        The BQL to run and histogram.
    bins : int, optional
        Number of bins in the histogram.
    normed : bool, optional
        Normalize the histograms?

    Returns
    ----------
    figure: matplotlib.figure.Figure
    """
    df = bqlu.cursor_to_df(bdb.execute(bql))
    figure = comparative_hist(df, bdb=bdb, nbins=bins, normed=normed)

    return figure


def barplot(bdb, bql):
    """Plot bar-plot of query giving categories and heights.

    First column specifies names; second column specifies heights.

    Parameters
    ----------
    bdb : bayeslite.BayesDB
        Active BayesDB instance.
    bql : str
        The BQL to run and histogram.

    Returns
    ----------
    figure: matplotlib.figure.Figure
    """
    df = bqlu.cursor_to_df(bdb.execute(bql))

    height_inches = df.shape[0] / 2.0
    figure, ax = plt.subplots(figsize=(height_inches, 5))

    ax.bar([x - .5 for x in range(df.shape[0])], df.ix[:, 1].values,
        color='#333333', edgecolor='#333333')
    ax.set_xticks(range(df.shape[0]))
    ax.set_xticklabels(df.ix[:, 0].values, rotation=90)
    ax.set_xlim([-1, df.shape[0] - .5])
    ax.set_ylabel(df.columns[1])
    ax.set_xlabel(df.columns[0])
    ax.set_title('\n    '.join(wrap(bql, 80)))

    return figure


###############################################################################
###                              INTERNAL                                   ###
###############################################################################

MODEL_TO_TYPE_LOOKUP = {
    'normal_inverse_gamma': 'numerical',
    'symmetric_dirichlet_discrete': 'categorical',
}


def rotate_tick_labels(ax, axis='x', rotation=90):
    if axis.lower() == 'x':
        _, labels = ax.get_xticks()
    elif axis.lower() == 'y':
        _, labels = ax.get_yticks()
    else:
        raise ValueError('axis must be x or y')
    plt.setp(labels, rotation=rotation)


def gen_collapsed_legend_from_dict(hl_colors_dict, loc=0, title=None,
        fontsize='medium', wrap_threshold=1000):
    """Creates a legend with entries grouped by color.

    For example, if a plot has multiple labels associated with the same color
    line, instead of generating a legend entry for each label, labels with the
    same colored line will be collapsed into longer, comma-separated labels.

    Parameters
    ----------
    hl_colors_dict : dict
        A dict of label, color pairs. Colors can be strings e.g. 'deeppink' or
        rgb or rgba tuples.
    loc : matplotlib compatible
        any matpltotlib-compbatible legend location identifier
    title : str
        legend title
    fontsize : int
        legend entry and title fontsize
    wrap_threshold : int
        max number of characters before wordwrap

    Returns
    -------
    legend : matplotlib.legend
    """
    if not isinstance(hl_colors_dict, dict):
        raise TypeError("hl_colors_dict must be a dict")

    colors = list(set(hl_colors_dict.values()))
    collapsed_dict = dict(zip(colors, [[]] * len(colors)))

    for label, color in hl_colors_dict.iteritems():
        collapsed_dict[color].append(str(label))

    for color in collapsed_dict.keys():
        collapsed_dict[color] = "\n".join(wrap(", ".join(
            sorted(collapsed_dict[color])), wrap_threshold))

    legend_artists = []
    legend_labels = []
    for color, label in collapsed_dict.iteritems():
        legend_artists.append(plt.Line2D((0, 1), (0, 0), color=color, lw=3))
        legend_labels.append(label)

    legend = plt.legend(legend_artists, legend_labels, loc=loc, title=title,
        fontsize=fontsize)

    return legend


def get_bayesdb_col_type(column_name, df_column, bdb=None,
                         generator_name=None):
    # If column_name is a column label (not a short name!) then the modeltype
    # of the column will be returned otherwise we guess.

    if isinstance(df_column, pd.DataFrame):
        raise TypeError('Multiple columns in the query result have the same '
            'name (%s).' % (column_name,))

    def guess_column_type(df_column):
        pd_type = df_column.dtype
        if pd_type is str:
            return 'categorical'
        else:
            if len(df_column.unique()) < 30:
                return 'categorical'
            else:
                return 'numerical'

    if bdb is not None and generator_name is not None:
        try:
            coltype = bqlu.get_column_stattype(bdb, generator_name, column_name)
            # XXX: Force cyclic -> numeric because there is no need to plot
            # cyclic data any differently until we implement rose plots. See
            # http://matplotlib.org/examples/pie_and_polar_charts/polar_bar_demo.html
            # for an example.
            if coltype.lower() == 'cyclic':
                coltype = 'numerical'
            return coltype
        except IndexError:
            return guess_column_type(df_column)
        except Exception as err:
            print 'Unexpected exception: {}'.format(err)
            raise err
    else:
        return guess_column_type(df_column)


def conv_categorical_vals_to_numeric(data_srs):
    # TODO: get real valuemap from btable
    unique_vals = sorted(data_srs.unique().tolist())
    lookup = dict(zip(unique_vals, range(len(unique_vals))))
    values = data_srs.values.tolist()
    for i, x in enumerate(values):
        values[i] = lookup[x]
    return np.array(values, dtype=float), unique_vals, lookup


# FIXME: STUB
def prep_plot_df(data_df, var_names):
    return data_df[list(var_names)]

def drop_inf_and_nan(np_Series):
    return np_Series.replace([-np.inf, np.inf], np.nan).dropna()

def do_hist(data_srs, **kwargs):
    ax = kwargs.get('ax', None)
    bdb = kwargs.get('bdb', None)
    dtype = kwargs.get('dtype', None)
    generator_name = kwargs.get('generator_name', None)
    colors = kwargs.get('colors', None)

    if dtype is None:
        dtype = get_bayesdb_col_type(data_srs.columns[0], data_srs, bdb=bdb,
            generator_name=generator_name)

    if ax is None:
        ax = plt.gca()

    if len(data_srs.shape) > 1:
        if colors is None and data_srs.shape[1] != 1:
            raise ValueError('If a dummy column is specified, colors must also'
                ' be specified.')

    data_srs = data_srs.dropna()

    if dtype == 'categorical':
        vals, uvals, _ = conv_categorical_vals_to_numeric(data_srs.ix[:, 0])
        if colors is not None:
            color_lst = []
            stacks = []
            for val, color in colors.iteritems():
                subval = vals[data_srs.ix[:, 1].values == val]
                color_lst.append(color)
                stacks.append(subval)
            ax.hist(stacks, bins=len(uvals), color=color_lst, alpha=.9,
                histtype='barstacked', rwidth=1.0)
        else:
            ax.hist(vals, bins=len(uvals))
        ax.set_xticks(range(len(uvals)))
        ax.set_xticklabels(uvals)
    else:
        do_kde = True
        if colors is not None:
            for val, color in colors.iteritems():
                subdf = data_srs.loc[data_srs.ix[:, 1] == val]
                sns.distplot(drop_inf_and_nan(subdf.ix[:, 0]),
                             kde=do_kde, ax=ax, color=color)
        else:
            sns.distplot(drop_inf_and_nan(data_srs), kde=do_kde, ax=ax)

    return ax


def do_heatmap(plot_df, unused_vartypes, **kwargs):
    ax = kwargs.get('ax', None)

    plot_df = plot_df.dropna()
    if ax is None:
        ax = plt.gca()

    vals_x, uvals_x, _ = conv_categorical_vals_to_numeric(plot_df.ix[:, 0])
    vals_y, uvals_y, _ = conv_categorical_vals_to_numeric(plot_df.ix[:, 1])

    bins_x = len(uvals_x)
    bins_y = len(uvals_y)

    hst, _, _ = np.histogram2d(vals_y, vals_x, bins=[bins_y, bins_x])
    cmap = 'PuBu'
    ax.matshow(hst, aspect='auto', origin='lower', cmap=cmap)
    ax.grid(b=False)
    ax.set_xticks(range(bins_x))
    ax.set_yticks(range(bins_y))
    ax.set_xticklabels(uvals_x)
    ax.set_yticklabels(uvals_y)
    ax.xaxis.set_tick_params(labeltop='off', labelbottom='on')
    return ax


def do_violinplot(plot_df, vartypes, **kwargs):
    ax = kwargs.get('ax', None)
    colors = kwargs.get('colors', None)

    dummy = plot_df.shape[1] == 3

    plot_df = plot_df.dropna()
    if ax is None:
        ax = plt.gca()
    assert vartypes[0] != vartypes[1]
    vert = vartypes[1] == 'numerical'
    plot_df = copy.deepcopy(plot_df.dropna())
    if vert:
        groupby = plot_df.columns[0]
    else:
        groupby = plot_df.columns[1]

    _, unique_vals, _ = conv_categorical_vals_to_numeric(plot_df[groupby])

    unique_vals = np.sort(unique_vals)
    n_vals = len(plot_df[groupby].unique())
    if dummy:
        sub_vals = np.sort(plot_df[groupby].unique())
        axis = sns.violinplot(
            x=plot_df.columns[0],
            y=plot_df.columns[1],
            data=plot_df,
            order=sub_vals, hue=plot_df.columns[2],
            names=sub_vals, ax=ax, orient=("v" if vert else "h"),
            palette=colors, inner='quartile')
        axis.legend_ = None
    else:
        sns.violinplot(
            x=plot_df.columns[0],
            y=plot_df.columns[1],
            data=plot_df,
            order=unique_vals, names=unique_vals, ax=ax,
            orient=("v" if vert else "h"),
            color='SteelBlue', inner='quartile')

    if vert:
        ax.set_xlim([-.5, n_vals-.5])
        ax.set_xticks(np.arange(n_vals))
        ax.set_xticklabels(unique_vals)
    else:
        ax.set_ylim([-.5, n_vals-.5])
        ax.set_yticks(np.arange(n_vals))
        ax.set_yticklabels(unique_vals)

    return ax


def do_kdeplot(plot_df, unused_vartypes, **kwargs):
    # XXX: kdeplot is not a good choice for small amounts of data because
    # it uses a kernel density estimator to crease a smooth heatmap. On the
    # other hand, scatter plots are uninformative given lots of data---the
    # points get jumbled up. We may just want to set a threshold (N=100)?

    ax = kwargs.get('ax', None)
    show_contour = kwargs.get('show_contour', False)
    colors = kwargs.get('colors', None)
    show_missing = kwargs.get('show_missing', False)

    if ax is None:
        ax = plt.gca()

    xlim = [plot_df.ix[:, 0].min(), plot_df.ix[:, 0].max()]
    ylim = [plot_df.ix[:, 1].min(), plot_df.ix[:, 1].max()]

    dummy = plot_df.shape[1] == 3

    null_rows = plot_df[plot_df.isnull().any(axis=1)]
    df = plot_df.dropna()

    if not dummy:
        plt.scatter(df.values[:, 0], df.values[:, 1], alpha=.5,
            color='steelblue', zorder=2)
        # plot nulls
        if show_missing:
            nacol_x = null_rows.ix[:, 0].dropna()
            for x in nacol_x.values:
                plt.plot([x, x], ylim, color='crimson', alpha=.2, lw=1,
                    zorder=1)
            nacol_y = null_rows.ix[:, 1].dropna()
            for y in nacol_y.values:
                plt.plot(xlim, [y, y], color='crimson', alpha=.2, lw=1,
                    zorder=1)
    else:
        assert isinstance(colors, dict)
        for val, color in colors.iteritems():
            subdf = df.loc[df.ix[:, 2] == val]
            plt.scatter(subdf.values[:, 0], subdf.values[:, 1], alpha=.5,
                color=color, zorder=2)
            subnull = null_rows.loc[null_rows.ix[:, 2] == val]
            if show_missing:
                nacol_x = subnull.ix[:, 0].dropna()
                for x in nacol_x.values:
                    plt.plot([x, x], ylim, color=color, alpha=.3, lw=2,
                        zorder=1)
                nacol_y = subnull.ix[:, 1].dropna()
                for y in nacol_y.values:
                    plt.plot(xlim, [y, y], color=color, alpha=.3, lw=2,
                        zorder=1)

    if show_contour:
        try:
            sns.kdeplot(df.ix[:, :2].values, ax=ax)
        except ValueError:
            # Displaying a plot without a requested contour is better
            # than crashing.
            pass

            # This actually happens: with the 'skewed_numeric_5'
            # distribution in tests/test_plot_utils.py, we get:
            # seaborn/distributions.py:597: in kdeplot
            #     ax, **kwargs)
            # seaborn/distributions.py:380: in _bivariate_kdeplot
            #     cset = contour_func(xx, yy, z, n_levels, **kwargs)
            # matplotlib/axes/_axes.py:5333: in contour
            #     return mcontour.QuadContourSet(self, *args, **kwargs)
            # matplotlib/contour.py:1429: in __init__
            #     ContourSet.__init__(self, ax, *args, **kwargs)
            # matplotlib/contour.py:876: in __init__
            #     self._process_levels()
            # matplotlib/contour.py:1207: in _process_levels
            #     self.vmin = np.amin(self.levels)
            # numpy/core/fromnumeric.py:2224: in amin
            #     out=out, keepdims=keepdims)
            # _ _ _ _ _ _ _ _ _ _ _ _ _ _ _ _ _ _ _ _ _ _ _ _ _ _ _ _
            # a = array([], dtype=float64),
            # axis = None, out = None, keepdims = False
            #
            #     def _amin(a, axis=None, out=None, keepdims=False):
            # >       return umr_minimum(a, axis, None, out, keepdims)
            # E       ValueError: zero-size array to reduction operation
            #                     minimum which has no identity

    return ax


# No support for cyclic at this time
DO_PLOT_FUNC = dict()
DO_PLOT_FUNC[('categorical', 'categorical')] = do_heatmap
DO_PLOT_FUNC[('categorical', 'numerical')] = do_violinplot
DO_PLOT_FUNC[('numerical', 'categorical')] = do_violinplot
DO_PLOT_FUNC[('numerical', 'numerical')] = do_kdeplot


def do_pair_plot(plot_df, vartypes, **kwargs):
    # determine plot_types
    if kwargs.get('ax', None) is None:
        kwargs['ax'] = plt.gca()

    ax = DO_PLOT_FUNC[vartypes](plot_df, vartypes, **kwargs)
    return ax


def zmatrix(data_df, clustermap_kws=None, row_ordering=None,
        col_ordering=None, vmin=None, vmax=None):
    """Plots a clustermap from an ESTIMATE PAIRWISE query.

    Parameters
    ----------
    data_df : pandas.DataFrame
        The result of a PAIRWISE query in pandas.DataFrame.
    clustermap_kws : dict
        kwargs for seaborn.clustermap. See seaborn documentation. Of particular
        importance is the `pivot_kws` kwarg. `pivot_kws` is a dict with entries
        index, column, and values that let clustermap know how to reshape the
        data. If the query does not follow the standard ESTIMATE PAIRWISE
        output, it may be necessary to define `pivot_kws`.
        Other keywords here include vmin and vmax, linewidths, figsize, etc.
    row_ordering, col_ordering : list<int>
        Specify the order of labels on the x and y axis of the heatmap.
        To access the row and column indices from a clustermap object, use:
        clustermap.dendrogram_row.reordered_ind (for rows)
        clustermap.dendrogram_col.reordered_ind (for cols)
    vmin, vmax : float
        The minimum and maximum values of the colormap.

    Returns
    -------
    clustermap: seaborn.clustermap
    """
    if clustermap_kws is None:
        half_root_col = (data_df.shape[0] ** .5) / 2.0
        clustermap_kws = {'linewidths': 0.2, 'vmin': vmin, 'vmax': vmax,
                          'figsize': (half_root_col, .8 * half_root_col)}

    if clustermap_kws.get('pivot_kws', None) is None:
        # XXX: If the user doesnt tell us otherwise, we assume that this comes
        # fom a standard estimate pairwise query, which outputs columns
        # (table_id, col0, col1, value). The indices are indexed from the back
        # because it will also handle the no-table_id case
        data_df.columns = [' '*i for i in range(1, len(data_df.columns))] + \
            ['value']
        pivot_kws = {
            'index': data_df.columns[-3],
            'columns': data_df.columns[-2],
            'values': data_df.columns[-1],
        }
        clustermap_kws['pivot_kws'] = pivot_kws

    if clustermap_kws.get('cmap', None) is None:
        # Choose a soothing blue colormap
        clustermap_kws['cmap'] = 'BuGn'

    if row_ordering is not None and col_ordering is not None:
        index = clustermap_kws['pivot_kws']['index']
        columns = clustermap_kws['pivot_kws']['columns']
        values = clustermap_kws['pivot_kws']['values']
        df = data_df.pivot(index, columns, values)
        df = df.ix[:, col_ordering]
        df = df.ix[row_ordering, :]
        del clustermap_kws['pivot_kws']
<<<<<<< HEAD
        fig, ax = plt.subplots()
        return (sns.heatmap(NonZeroDWIMFrameWrapper(df), ax=ax,
            **clustermap_kws), row_ordering, col_ordering)
=======
        return sns.heatmap(df, **clustermap_kws), row_ordering, col_ordering
>>>>>>> 47a4c934
    else:
        return sns.clustermap(data_df, **clustermap_kws)


# TODO: bdb, and table_name should be optional arguments
def _pairplot(df, bdb=None, generator_name=None,
        show_contour=False, colorby=None, show_missing=False, show_full=False):
    """Plots the columns in data_df in a facet grid.

    Supports the following pairs:
    - categorical-categorical pairs are displayed as a heatmap
    - continuous-continuous pairs are displayed as a kdeplot
    - categorical-continuous pairs are displayed on a violin plot

    Parameters
    ----------
    df : pandas.DataFrame
        The input data---the result of a BQL/SQL query
    bdb : bayeslite.BayesDB (optional)
        The BayesDB object associated with `df`. Having the BayesDB object and
        the generator for the data allows pairplot to choose plot types.
    generator_name : str
        The name of generator associated with `df` and `bdb`.
    show_contour : bool
        If True, KDE contours are plotted on top of scatter plots
        and histograms.
    show_missing : bool
        If True, rows with one missing value are plotted as lines on scatter
        plots.
    colorby : str
        Name of a column to use to color data points in histograms and scatter
        plots.
    show_full : bool
        Show full pairwise plots, rather than only lower triangular plots.

    Returns
    -------
    figure : matplotlib.figure.Figure
        A num_columns by num_columns Gridspec of pairplot axes.

    Notes
    -----
    Support soon for ordered continuous combinations. It may be best
    to plot all ordered continuous pairs as heatmap.
    """
    # NOTE:Things to consider:
    # - String values are a possibility (categorical)
    # - who knows what the columns are named. What is the user selects columns
    #   as shortname?
    # - where to handle dropping NaNs? Missing values may be informative.

    data_df = df

    colors = None
    if colorby is not None:
        n_colorby = 0
        for colname in data_df.columns:
            # XXX: This is not guaranteed to work on all Unicode characters.
            if colorby.lower() == colname.lower():
                n_colorby += 1
                colorby = colname
        if n_colorby == 0:
            raise ValueError('colorby column, {}, not found.'.format(colorby))
        elif n_colorby > 1:
            raise ValueError('Multiple columns named, {}.'.format(colorby))

        dummy = data_df[colorby].dropna()
        dvals = np.sort(dummy.unique())
        ndvals = len(dvals)
        dval_type = get_bayesdb_col_type('colorby', dummy, bdb=bdb,
                                         generator_name=generator_name)
        if dval_type.lower() != 'categorical':
            raise ValueError('colorby columns must be categorical.')
        cmap = sns.color_palette("Set1", ndvals)
        colors = {}
        for val, color in zip(dvals, cmap):
            colors[val] = color

    all_varnames = [c for c in data_df.columns if c != colorby]
    n_vars = len(all_varnames)
    plt_grid = gridspec.GridSpec(n_vars, n_vars)
    figure = plt.figure()

    # if there is only one variable, just do a hist
    if n_vars == 1:
        ax = plt.gca()
        varname = data_df.columns[0]
        vartype = get_bayesdb_col_type(varname, data_df[varname], bdb=bdb,
                                       generator_name=generator_name)
        do_hist(data_df, dtype=vartype, ax=ax, bdb=bdb,
            generator_name=generator_name, colors=colors)
        if vartype == 'categorical':
            pass  # rotate_tick_labels(ax)
        return

    xmins = np.ones((n_vars, n_vars))*float('Inf')
    xmaxs = np.ones((n_vars, n_vars))*float('-Inf')
    ymins = np.ones((n_vars, n_vars))*float('Inf')
    ymaxs = np.ones((n_vars, n_vars))*float('-Inf')

    vartypes = []
    for varname in all_varnames:
        vartype = get_bayesdb_col_type(varname, data_df[varname], bdb=bdb,
            generator_name=generator_name)
        vartypes.append(vartype)

    # store each axes; reaccessing ax with plt.subplot(plt_grid[a,b]) may
    # overwrite the ax
    axes = [[] for _ in xrange(len(all_varnames))]
    for x_pos, var_name_x in enumerate(all_varnames):
        var_x_type = vartypes[x_pos]
        for y_pos, var_name_y in enumerate(all_varnames):
            var_y_type = vartypes[y_pos]

            ax = figure.add_subplot(plt_grid[y_pos, x_pos])
            axes[y_pos].append(ax)

            if x_pos == y_pos:
                varnames = [var_name_x]
                if colorby is not None:
                    varnames.append(colorby)
                ax = do_hist(data_df[varnames], dtype=var_x_type, ax=ax,
                    bdb=bdb, generator_name=generator_name, colors=colors)
            else:
                varnames = [var_name_x, var_name_y]
                vartypes_pair = (var_x_type, var_y_type,)
                if colorby is not None:
                    varnames.append(colorby)
                plot_df = prep_plot_df(data_df, varnames)
                ax = do_pair_plot(plot_df, vartypes_pair, ax=ax, bdb=bdb,
                    generator_name=generator_name,
                    show_contour=show_contour, show_missing=show_missing,
                    colors=colors)

                ymins[y_pos, x_pos] = ax.get_ylim()[0]
                ymaxs[y_pos, x_pos] = ax.get_ylim()[1]
                xmins[y_pos, x_pos] = ax.get_xlim()[0]
                xmaxs[y_pos, x_pos] = ax.get_xlim()[1]

            ax.set_xlabel(var_name_x, fontweight='bold')
            ax.set_ylabel(var_name_y, fontweight='bold')

    for x_pos in range(n_vars):
        for y_pos in range(n_vars):
            ax = axes[y_pos][x_pos]
            ax.set_xlim([np.min(xmins[:, x_pos]), np.max(xmaxs[:, x_pos])])
            if x_pos != y_pos:
                ax.set_ylim([np.min(ymins[y_pos, :]), np.max(ymaxs[y_pos, :])])
            if x_pos > 0:
                if x_pos == n_vars - 1:
                    ax.yaxis.tick_right()
                    ax.yaxis.set_label_position('right')
                else:
                    ax.set_ylabel('')
                    ax.set_yticklabels([])
            if y_pos < n_vars - 1:
                if y_pos == 0:
                    ax.xaxis.tick_top()
                    ax.xaxis.set_label_position('top')
                else:
                    ax.set_xlabel('')
                    ax.set_xticklabels([])
            else:
                if vartype[x_pos] == 'categorical':
                    rotate_tick_labels(ax)

    def fake_axis_ticks(ax_tl, ax_tn):
        atl, btl = ax_tl.get_ylim()
        atn, btn = ax_tn.get_ylim()
        tnticks = ax_tn.get_yticks()
        yrange_tn = (btn-atn)
        yrange_tl = (btl-atl)
        tntick_ratios = [(t-atn)/yrange_tn for t in tnticks]
        ax_tl.set_yticks([r*yrange_tl+atl for r in tntick_ratios])
        ax_tl.set_yticklabels(tnticks)

    # Fix the top-left histogram y-axis ticks and labels.
    if show_full:
        fake_axis_ticks(axes[0][0], axes[0][1])
    fake_axis_ticks(axes[-1][-1], axes[-1][0])

    if colorby is not None:
        legend = gen_collapsed_legend_from_dict(colors, title=colorby)
        legend.draggable()

    # tril by default by deleting upper diagonal axes.
    if not show_full:
        for y_pos in range(n_vars):
            for x_pos in range(y_pos+1, n_vars):
                figure.delaxes(axes[y_pos][x_pos])

    return figure


def comparative_hist(df, bdb=None, nbins=15, normed=False):
    """Plot a histogram

    Given a one-column pandas.DataFrame, df, plots a simple histogram. Given a
    two-column df plots the data in columns one separated by a a dummy variable
    assumed to be in column 2.

    Parameters
    ----------
    nbins : int
        Number of bins (bars)
    normed : bool
        If True, normalizes the the area of the histogram (or each
        sub-histogram if df has two columns) to 1.

    Returns
    -------
    figure: matplotlib.figure.Figure
    """
    df = df.dropna()

    vartype = get_bayesdb_col_type(df.columns[0], df[df.columns[0]], bdb=bdb)
    if vartype == 'categorical':
        values, labels, lookup = conv_categorical_vals_to_numeric(
            df[df.columns[0]])
        df.ix[:, 0] = values
        bins = len(labels)
        ticklabels = [0]*len(labels)
        for key, val in lookup.iteritems():
            ticklabels[val] = key
    else:
        a = min(df.ix[:, 0].values)
        b = max(df.ix[:, 0].values)
        support = b - a
        interval = support/nbins
        bins = np.linspace(a, b+interval, nbins)

    colorby = None
    if len(df.columns) > 1:
        if len(df.columns) > 2:
            raise ValueError('I do not know what to do with data with more '
                'than two columns.')
        colorby = df.columns[1]
        colorby_vals = df[colorby].unique()

    figure, ax = plt.subplots(tight_layout=False, facecolor='white')
    if colorby is None:
        ax.hist(df.ix[:, 0].values, bins=bins, color='#383838',
            edgecolor='none', normed=normed)
        plot_title = df.columns[0]
    else:
        colors = sns.color_palette('deep', len(colorby_vals))
        for color, cbv in zip(colors, colorby_vals):
            subdf = df[df[colorby] == cbv]
            ax.hist(subdf.ix[:, 0].values, bins=bins, color=color, alpha=.5,
                edgecolor='none', normed=normed, label=str(cbv))
        ax.legend(loc=0, title=colorby)
        plot_title = df.columns[0] + " by " + colorby

    if normed:
        plot_title += " (normalized)"

    ax.set_title(plot_title)
    ax.set_xlabel(df.columns[0])
    return figure<|MERGE_RESOLUTION|>--- conflicted
+++ resolved
@@ -633,13 +633,9 @@
         df = df.ix[:, col_ordering]
         df = df.ix[row_ordering, :]
         del clustermap_kws['pivot_kws']
-<<<<<<< HEAD
         fig, ax = plt.subplots()
-        return (sns.heatmap(NonZeroDWIMFrameWrapper(df), ax=ax,
-            **clustermap_kws), row_ordering, col_ordering)
-=======
-        return sns.heatmap(df, **clustermap_kws), row_ordering, col_ordering
->>>>>>> 47a4c934
+        return (sns.heatmap(df, ax=ax, **clustermap_kws),
+            row_ordering, col_ordering)
     else:
         return sns.clustermap(data_df, **clustermap_kws)
 
