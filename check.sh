--- conflicted
+++ resolved
@@ -15,11 +15,7 @@
 (
     set -Ceu
     cd -- "${root}"
-<<<<<<< HEAD
-    BAYESDB_WIZARD_MODE=1 "$PY_TEST" "$@"
-=======
     rm -rf build
     ./pythenv.sh "$PYTHON" setup.py build
     BAYESDB_WIZARD_MODE=1 ./pythenv.sh "$PYTHON" "$PY_TEST" "$@"
->>>>>>> 0af1b088
 )