--- conflicted
+++ resolved
@@ -123,13 +123,10 @@
     ],
     packages=[
         'bdbcontrib',
-<<<<<<< HEAD
         'bdbcontrib.predictors',
         'bdbcontrib.metamodels'
-=======
         'bdbcontrib.demo',
         'bdbcontrib.demo.ed25519',
->>>>>>> 47a4c934
     ],
     package_dir={
         'bdbcontrib': 'src',
