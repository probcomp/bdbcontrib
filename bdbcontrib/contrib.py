import bayeslite.core
import shlex
import argparse
import math
import os
import shutil
import textwrap
import markdown2

from bdbcontrib.facade import do_query
from bdbcontrib.draw_cc_state import draw_state
from bayeslite.shell.hook import bayesdb_shell_cmd

import bdbcontrib.utils as utils
import bdbcontrib.plotutils as pu
import matplotlib
matplotlib.rcParams.update({'figure.autolayout': True})
import matplotlib.pyplot as plt
import seaborn as sns


ROOTDIR = os.path.dirname(os.path.abspath(__file__))
READTOHTML_CSS = os.path.join(ROOTDIR, 'readtohtml.css')


# Kludgey workaround for idiotic Python argparse module which exits
# the process on argument parsing failure.  We override the exit
# method of ArgumentParser so that it raises an exception instead of
# exiting the process, which we then catch around parser.parse_args()
# in order to report the message and return to the command loop.

class ArgparseError(Exception):
    def __init__(self, status, message):
        self.status = status
        self.message = message


class ArgumentParser(argparse.ArgumentParser):
    def exit(self, status=0, message=None):
        raise ArgparseError(status, message)


@bayesdb_shell_cmd('register_bql_math_functions')
def register_bql_math(self, args):
    '''Adds basic math functions to BQL'''
    self._bdb.sqlite3.create_function('exp', 1, math.exp)
    self._bdb.sqlite3.create_function('sqrt', 1, math.sqrt)
    self._bdb.sqlite3.create_function('pow', 2, pow)
    self._bdb.sqlite3.create_function('log', 1, math.log)


@bayesdb_shell_cmd('mihist')
def mutual_information_hist_over_models(self, argin):
    '''Plots a histogram of mutual information between two columns over models.
    <generator> <col1> <col2> [options]
    '''
    parser = argparse.ArgumentParser()
    parser.add_argument('generator', type=str, help='generator name')
    parser.add_argument('col1', type=str, help='first column')
    parser.add_argument('col2', type=str, help='second column')
    parser.add_argument('-f', '--filename', type=str, default=None,
                        help='output filename')
    parser.add_argument('-n', '--num-samples', type=int, default=1000)
    parser.add_argument('-b', '--bins', type=int, default=15,
                        help='number of bins')

    args = parser.parse_args(shlex.split(argin))

    bql = '''
    SELECT COUNT(modelno) FROM bayesdb_generator_model
        WHERE generator_id = ?
    '''
    generator_id = bayeslite.core.bayesdb_get_generator(self._bdb, args.generator)
    c = self._bdb.execute(bql, (generator_id,))
    num_models = c.fetchall()[0][0]

    plt.figure(figsize=(6, 6), facecolor='white')

    mis = []
    for modelno in range(num_models):
        bql = '''
        ESTIMATE MUTUAL INFORMATION OF {} WITH {} USING {} SAMPLES FROM {}
            USING MODEL {}
            LIMIT 1;
        '''.format(args.col1, args.col2, args.num_samples, args.generator,
                   modelno)
        c = self._bdb.execute(bql)
        mi = c.fetchall()[0][0]
        mis.append(mi)
    plt.hist(mis, args.bins, normed=True)
    plt.xlabel('Mutual Information')
    plt.ylabel('Density')
    plt.title('Mutual information of {} with {}'.format(args.col1, args.col2))

    if args.filename is None:
        plt.show()
    else:
        plt.savefig(args.filename)
    plt.close('all')


@bayesdb_shell_cmd('readtohtml')
def render_bql_as_html(self, argin):
    '''Reads a bql file and outputs to html and markdown.
    <bql_file> <output_directory>

    Example:
    bayeslite> .readtohtml myscript.bql analyses/myanalsis
    '''
    args = argin.split()
    bql_file = args[0]
    output_dir = args[1]

    head = '''
    <html>
        <head>
            <link rel="stylesheet" type="text/css" href="style.css">
        </head>
    '''

    if not os.path.exists(output_dir):
        os.makedirs(output_dir)

    with open(bql_file) as f:
        mdstr = utils.mdread(f, output_dir, self)

    html = head + markdown2.markdown(mdstr) + '</html>'

    htmlfilename = os.path.splitext(os.path.basename(bql_file))[0]
    htmlfilename = os.path.join(output_dir, htmlfilename + '.html')
    with open(htmlfilename, 'w') as f:
        f.write(html)
    shutil.copyfile(READTOHTML_CSS, os.path.join(output_dir, 'style.css'))

    # Because you want to know when it's done:
    self.stdout.write(utils.unicorn())
    self.stdout.write("Output saved to %s\n" % (output_dir,))


@bayesdb_shell_cmd('nullify')
def nullify(self, argin):
    '''Replaces a user specified missing value with NULL
    <table> <value>

    Example:
    bayeslite> .nullify mytable NaN
    bayeslite> .nullify mytable ''
    '''
    args = argin.split()
    table = args[0]
    value = args[1]
    utils.nullify(self._bdb, table, value)


@bayesdb_shell_cmd('heatmap')
def zmatrix(self, argin):
    '''Creates a clustered heatmap from the bql query.
    <pairwise bql query> [options]

    Creates a clustered heatmap from the bql query. If no filename is
    specified, will attempt to draw.

    Example:
    bayeslite> .heatmap ESTIMATE PAIRWISE DEPENDENCE PROBABILITY FROM mytable
    '''
    parser = ArgumentParser(prog='.heatmap')
    parser.add_argument('bql', type=str, nargs='+', help='PAIRWISE BQL query')
    parser.add_argument('-f', '--filename', type=str, default=None,
                        help='output filename')
    parser.add_argument('--vmin', type=float, default=None)
    parser.add_argument('--vmax', type=float, default=None)
    parser.add_argument('--last-sort', action='store_true')

    try:
        args = parser.parse_args(shlex.split(argin))
    except ArgparseError as e:
        self.stdout.write('%s' % (e.message,))
        return

    bql = " ".join(args.bql)

    df = do_query(self._bdb, bql).as_df()
    c = (df.shape[0]**.5)/4.0
    clustermap_kws = {'linewidths': 0, 'vmin': args.vmin, 'vmax': args.vmax}

    row_ordering = None
    col_ordering = None
    if args.last_sort:
        if not hasattr(self, 'hookvars'):
            raise AttributeError('No prior use if heatmap found.')
        else:
            row_ordering = self.hookvars.get('heatmap_row_ordering', None)
            col_ordering = self.hookvars.get('heatmap_col_ordering', None)
            if row_ordering is None or col_ordering is None:
                raise AttributeError('No prior use if heatmap found.')

        plt.figure(facecolor='white', figsize=(c, .8*c))
    res = pu.zmatrix(df, clustermap_kws=clustermap_kws,
                     row_ordering=row_ordering, col_ordering=col_ordering)

    # put the column and row orderings in the scope so they can be used by
    # --last-sort
    cm, row_ordering, col_ordering = res

    self.hookvars['heatmap_row_ordering'] = row_ordering
    self.hookvars['heatmap_col_ordering'] = col_ordering

    if args.filename is None:
        plt.show()
    else:
        if args.last_sort:
            plt.savefig(args.filename)
        else:
            cm.savefig(args.filename, figsize=(c, c))
    plt.close('all')


@bayesdb_shell_cmd('show')
def pairplot(self, argin):
    '''Plots pairs of columns in facet grid.
    <bql query> [options]

    Plots continuous-continuous pairs as scatter w/ KDE contour
    Plots continuous-categorical pairs as violinplot
    Plots categorical-categorical pairs as heatmap

    Options:
        -f. --filename: the output filename. If not specified, tries
                        to draw.
        -g, --generator: the generator name. Providing the generator
                         name make help to plot more intelligently.
        -s, --shortnames: Use column short names to label facets?
        -m, --show-missing: Plot missing values in scatter plots as lines.
        --no-contours: Turn off contours.
        --colorby: The name of a column to use as a dummy variable for color.

    Example:
    bayeslite> .show SELECT foo, baz, quux + glorb FROM mytable
        --filename myfile.png
    bayeslite> .show ESTIMATE foo, baz FROM mytable_cc -g mytable_cc
    '''
    parser = ArgumentParser(prog='.show')
    parser.add_argument('bql', type=str, nargs='+', help='BQL query')
    parser.add_argument('-f', '--filename', type=str, default=None,
                        help='output filename')
    parser.add_argument('-g', '--generator', type=str, default=None,
                        help='Query generator name')
    parser.add_argument('-s', '--shortnames', action='store_true',
                        help='Use column short names?')
    parser.add_argument('--no-contour', action='store_true',
                        help='Turn off countours (KDE).')
    parser.add_argument('-m', '--show-missing', action='store_true',
                        help='Plot missing values in scatterplot.')
    parser.add_argument('--colorby', type=str, default=None,
                        help='Name of column to use as a dummy variable.')
    try:
        args = parser.parse_args(shlex.split(argin))
    except ArgparseError as e:
        self.stdout.write('%s' % (e.message,))
        return

    bql = " ".join(args.bql)

    df = do_query(self._bdb, bql).as_df()
    c = len(df.columns)*4

    plt.figure(tight_layout=True, facecolor='white', figsize=(c, c))
    pu.pairplot(df, bdb=self._bdb, generator_name=args.generator,
                use_shortname=args.shortnames, no_contour=args.no_contour,
                colorby=args.colorby, show_missing=args.show_missing)

    if args.filename is None:
        plt.show()
    else:
        plt.savefig(args.filename)
    plt.close('all')


# TODO: better name
@bayesdb_shell_cmd('ccstate')
def draw_crosscat_state(self, argin):
    '''Draws the crosscat state.
    <generator> <modelno> [filename.png]

    If no file name is provided, will attempt to draw.

    Example:
    bayeslite> .ccstate mytable_cc 12 state_12.png
    '''

    args = argin.split()
    generator_name = args[0]
    try:
        modelno = int(args[1])
    except TypeError:
        raise TypeError('modelno must be an integer')

    filename = None
    if len(args) == 3:
        filename = args[2]

    bql = 'SELECT tabname, metamodel FROM bayesdb_generator WHERE name = ?'
    table_name, metamodel = do_query(
        self._bdb, bql, (generator_name,)).as_cursor().fetchall()[0]

    if metamodel.lower() != 'crosscat':
        raise ValueError('Metamodel for generator %s (%s) should be crosscat' %
                         (generator_name, metamodel))

    plt.figure(tight_layout=False, facecolor='white')
    draw_state(self._bdb, table_name, generator_name, modelno)

    if filename is None:
        plt.show()
    else:
        plt.savefig(filename)
    plt.close('all')


@bayesdb_shell_cmd('histogram')
def histogram(self, argin):
    '''plots a histogram
    <query> [options]

    If the result of query has two columns, hist uses the second column to
    divide the data in the first column into sub-histograms.

    Example (plot overlapping histograms of height for males and females)
    bayeslite> .histogram SELECT height, sex FROM humans; --normed --bin 31
    '''

    parser = ArgumentParser(prog='.histogram')
    parser.add_argument('bql', type=str, nargs='+', help='BQL query')
    parser.add_argument('-f', '--filename', type=str, default=None,
                        help='output filename')
    parser.add_argument('-b', '--bins', type=int, default=15,
                        help='number of bins')
    parser.add_argument('--normed', action='store_true',
                        help='Normalize histograms?')
    try:
        args = parser.parse_args(shlex.split(argin))
    except ArgparseError as e:
        self.stdout.write('%s' % (e.message,))
        return

    bql = " ".join(args.bql)

    df = do_query(self._bdb, bql).as_df()
    pu.comparative_hist(df, nbins=args.bins, normed=args.normed)

    if args.filename is None:
        plt.show()
    else:
        plt.savefig(args.filename)
    plt.close('all')


@bayesdb_shell_cmd('bar')
def barplot(self, argin):
<<<<<<< HEAD
    '''bar plot of a two-column query
    <query> [options]

    Uses the first column of the query as the bar names and the second column
    as the bar heights. Ignores other columns.
    '''
    parser = argparse.ArgumentParser()
=======
    '''FIXME'''
    parser = ArgumentParser('.bar')
>>>>>>> eef50cf0
    parser.add_argument('bql', type=str, nargs='+', help='BQL query')
    parser.add_argument('-f', '--filename', type=str, default=None,
                        help='output filename')
    try:
        args = parser.parse_args(shlex.split(argin))
    except ArgparseError as e:
        self.stdout.write('%s' % (e.message,))
        return
    bql = " ".join(args.bql)

    df = do_query(self._bdb, bql).as_df()

    c = df.shape[0]/2.0
    plt.figure(facecolor='white', figsize=(c, 5))
    plt.bar([x-.5 for x in range(df.shape[0])], df.ix[:, 1].values,
            color='#333333', edgecolor='#333333')

    ax = plt.gca()
    ax.set_xticks(range(df.shape[0]))
    ax.set_xticklabels(df.ix[:, 0].values, rotation=90)
    plt.xlim([-1, c-.5])
    plt.ylabel(df.columns[1])
    plt.xlabel(df.columns[0])
    plt.title('\n    '.join(textwrap.wrap(bql, 80)))

    if args.filename is None:
        plt.show()
    else:
        plt.savefig(args.filename)
    plt.close('all')


@bayesdb_shell_cmd('chainplot')
def plot_crosscat_chain_diagnostics(self, argin):
    ''' Plots diagnostics for each model of the specified generator
    <diagnostic> <generator> [output_filename]

    Valid (crosscat) diagnostics are
        - logscore: log score of the model
        - num_views: the number of views in the model
        - column_crp_alpha: CRP alpha over columns

    Example:
        bayeslite> .chainplot logscore dha_cc scoreplot.png
    '''

    args = argin.split()
    if len(args) < 2:
        self.stdout.write("Please specify a diagnostic and a generator.\n")
        return

    import bayeslite.core

    diagnostic = args[0]
    generator_name = args[1]
    filename = None
    if len(args) == 3:
        filename = args[2]

    valid_diagnostics = ['logscore', 'num_views', 'column_crp_alpha']
    if diagnostic not in valid_diagnostics:
        self.stdout('I do not know what to do with %s.\n'
                    'Please chosse one of the following instead: %s\n'
                    % ', '.join(valid_diagnostics))

    generator_id = bayeslite.core.bayesdb_get_generator(self._bdb,
                                                        generator_name)

    # get model numbers. Do not rely on there to be a diagnostic for every
    # model
    bql = '''SELECT modelno, COUNT(modelno) FROM bayesdb_crosscat_diagnostics
                WHERE generator_id = ?
                GROUP BY modelno'''
    df = do_query(self._bdb, bql, (generator_id,)).as_df()
    models = df['modelno'].astype(int).values

    plt.figure(tight_layout=True, facecolor='white', figsize=(10, 5))
    ax = plt.gca()
    colors = sns.color_palette("GnBu_d", len(models))
    for i, modelno in enumerate(models):
        bql = '''SELECT {}, iterations FROM bayesdb_crosscat_diagnostics
                    WHERE modelno = ? AND generator_id = ?
                    ORDER BY iterations ASC
                '''.format(diagnostic)
        df = do_query(self._bdb, bql, (modelno, generator_id,)).as_df()
        plt.plot(df['iterations'].values, df[diagnostic].values,
                 c=colors[modelno], alpha=.7, lw=2)

        ax.text(df['iterations'].values[-1], df[diagnostic].values[-1],
                str(modelno), color=colors[i])

    plt.xlabel('Iteration')
    plt.ylabel(diagnostic)
    plt.title('%s for each model in %s' % (diagnostic, generator_name,))

    if filename is None:
        plt.show()
    else:
        plt.savefig(filename)
    plt.close('all')<|MERGE_RESOLUTION|>--- conflicted
+++ resolved
@@ -357,18 +357,13 @@
 
 @bayesdb_shell_cmd('bar')
 def barplot(self, argin):
-<<<<<<< HEAD
     '''bar plot of a two-column query
     <query> [options]
 
     Uses the first column of the query as the bar names and the second column
     as the bar heights. Ignores other columns.
     '''
-    parser = argparse.ArgumentParser()
-=======
-    '''FIXME'''
     parser = ArgumentParser('.bar')
->>>>>>> eef50cf0
     parser.add_argument('bql', type=str, nargs='+', help='BQL query')
     parser.add_argument('-f', '--filename', type=str, default=None,
                         help='output filename')
